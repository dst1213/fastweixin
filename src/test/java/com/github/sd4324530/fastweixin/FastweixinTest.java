package com.github.sd4324530.fastweixin;

import com.github.sd4324530.fastweixin.api.*;
import com.github.sd4324530.fastweixin.api.config.ApiConfig;
import com.github.sd4324530.fastweixin.api.entity.CustomAccount;
import com.github.sd4324530.fastweixin.api.entity.Group;
import com.github.sd4324530.fastweixin.api.entity.Menu;
import com.github.sd4324530.fastweixin.api.entity.MenuButton;
import com.github.sd4324530.fastweixin.api.enums.*;
import com.github.sd4324530.fastweixin.api.response.*;
import com.github.sd4324530.fastweixin.message.Article;
import com.github.sd4324530.fastweixin.message.MpNewsMsg;
import com.github.sd4324530.fastweixin.util.StrUtil;
import org.apache.http.client.utils.DateUtils;
import org.junit.Assert;
import org.junit.Test;
import org.slf4j.Logger;
import org.slf4j.LoggerFactory;

import java.io.File;
import java.io.FileNotFoundException;
import java.io.FileOutputStream;
import java.io.IOException;
import java.util.ArrayList;
import java.util.Arrays;
import java.util.Date;
import java.util.List;

/**
 * @author peiyu
 */
public class FastweixinTest {

    private static final Logger LOG = LoggerFactory.getLogger(FastweixinTest.class);


    /*
     *AppID(应用ID)wx8c33ff895df5d0d9
     *AppSecret(应用密钥)0705aafac0bef944de4c485d71fce900
     */
    @Test
    public void test() {
<<<<<<< HEAD
//        String appid = "wxafb7b8f9457b5d50";
//        String secret = "1b8223018a69658f0236d68d2e41fb20";
        String appid = "wx337021cfcc3e32fb";
        String secret = "c50a55b106a4fdb8dc5095a1f7fd9cfe";
=======
        String appid = "wxafb7b8f9457b5d50";
        String secret = "1b8223018a69658f0236d68d2e41fb20";
        //i小说
//        String appid = "wx7f6f0e7cc50315fc";
//        String secret = "99b27c984337a47662d4af90b2578c2e";
>>>>>>> 893f5203
        ApiConfig config = new ApiConfig(appid, secret);
//        createMenu(config);
//        getUserList(config);
//        uploadMedia(config);
//        downloadMedia(config);
//        getUserInfo(config);
        getMenu(config);
//        addCustomAccount(config);
//        getOauthPageUrl(config);
//        getToken(config);
//        oauthGetUserInfo(config);
//        ApiConfig config = new ApiConfig(appid, secret, true);
//        testGetJsApiTicket(config);
//        testJsApiSign(config);
//        getUserData(config);
//        getArticleData(config);
<<<<<<< HEAD
//        sendAllMessage(config);
        //getUserGroups(config);
//        updateGroup(config);
=======
//        getCallbackIP(config);
        getShortUrl(config);
>>>>>>> 893f5203
    }

    /**
     * 创建菜单
     *
     * @param config API配置
     */
    private void createMenu(ApiConfig config) {
        MenuAPI menuAPI = new MenuAPI(config);

        //先删除之前的菜单
        menuAPI.deleteMenu();
        Menu request = new Menu();
        //准备一级主菜单
        MenuButton main1 = new MenuButton();
        main1.setType(MenuType.CLICK);
        main1.setKey("main1");
        main1.setName("测试");
        //准备子菜单
        MenuButton sub1 = new MenuButton();
        sub1.setKey("sub1");
        sub1.setName("授权");
        sub1.setType(MenuType.VIEW);
        sub1.setUrl("https://open.weixin.qq.com/connect/oauth2/authorize?appid=wxafb7b8f9457b5d50&redirect_uri=http://121.40.140.41/erhuluanzi/app/testGet&response_type=code&scope=snsapi_userinfo&state=123#wechat_redirect");

        List<MenuButton> list = new ArrayList<MenuButton>();
        list.add(sub1);
        //将子菜单放入主菜单里
        main1.setSubButton(list);

        List<MenuButton> mainList = new ArrayList<MenuButton>();
        mainList.add(main1);
        //将主菜单加入请求对象
        request.setButton(mainList);
        LOG.debug(request.toJsonString());
        //创建菜单
        ResultType resultType = menuAPI.createMenu(request);
        LOG.debug(resultType.toString());
    }

    /**
     * 获取关注者列表
     *
     * @param config API配置
     */
    public void getUserList(ApiConfig config) {
        UserAPI userAPI = new UserAPI(config);
        GetUsersResponse users = userAPI.getUsers(null);
        LOG.debug("user count:{}", users.getCount());
        LOG.debug("user total:{}", users.getTotal());
        String[] openids = users.getData().getOpenid();
        for (String id : openids) {
            LOG.debug("id:{}", id);
        }
    }

    /**
     * 获取用户信息
     *
     * @param config API配置
     */
    public void getUserInfo(ApiConfig config) {
        UserAPI userAPI = new UserAPI(config);
        GetUserInfoResponse userInfo = userAPI.getUserInfo("opZYwt-OS8WFxwU-colRzpu50eOQ");
        LOG.debug(userInfo.toJsonString());
    }

    public void uploadMedia(ApiConfig config) {
        MediaAPI mediaAPI = new MediaAPI(config);
        UploadMediaResponse response = mediaAPI.uploadMedia(MediaType.IMAGE, new File("E:/123.jpg"));
        LOG.debug(response.toJsonString());
    }

    public void downloadMedia(ApiConfig config) {
        MediaAPI mediaAPI = new MediaAPI(config);
        DownloadMediaResponse response = mediaAPI.downloadMedia("Kw0k6yeKxLaebweRwAUS2x08bcOx2nHMWAXO4s1lMpN_t5Fcsm-svrxe_EfGAgwo");
        LOG.debug("error:{}", response.getErrcode());
        try {
            response.writeTo(new FileOutputStream(new File("E:/222.jpg")));
        } catch (FileNotFoundException e) {
            LOG.error("异常", e);
        } catch (IOException e) {
            LOG.error("异常", e);
        }
    }

    public void getMenu(ApiConfig config) {
        MenuAPI api = new MenuAPI(config);
        GetMenuResponse response = api.getMenu();
        LOG.debug("菜单:{}", response.toJsonString());
    }

    public void addCustomAccount(ApiConfig config) {
        CustomAPI customAPI = new CustomAPI(config);
        CustomAccount customAccount = new CustomAccount();
        customAccount.setAccountName("peiyu@i-xiaoshuo");
        customAccount.setNickName("帅哥");
//        customAccount.setPassword("123456");
        ResultType resultType = customAPI.addCustomAccount(customAccount);
        LOG.debug("添加结果:{}", resultType.toString());
    }

    public void getOauthPageUrl(ApiConfig config) {
        OauthAPI oauthAPI = new OauthAPI(config);
        String pageUrl = oauthAPI.getOauthPageUrl("http://121.40.140.41/erhuluanzi/app/testGet", OauthScope.SNSAPI_BASE, "123");
        LOG.debug("pageUrl:{}", pageUrl);
    }

    public void getToken(ApiConfig config) {
        OauthAPI oauthAPI = new OauthAPI(config);
        OauthGetTokenResponse response = oauthAPI.getToken("041821d373d6a18679cb0b1d8d5cc1ez");
        LOG.debug("response:{}", response.toJsonString());
    }

    public void oauthGetUserInfo(ApiConfig config) {
        OauthAPI oauthAPI = new OauthAPI(config);
        GetUserInfoResponse response = oauthAPI.getUserInfo("OezXcEiiBSKSxW0eoylIeKoEzhGrPf8vRE3NugAdMy16Em-NimErLsOMfMlZBW0P0wauuYLIzl1soHnV-9CGvQtUYxmd3F6ruwjs_SQNw90aZd_yFlVc85P2FlC01QVNyRktVrSX5zHIMkETyjZojQ", "opZYwt-OS8WFxwU-colRzpu50eOQ");
        LOG.debug("response:{}", response.toJsonString());

    }

    public void testGetJsApiTicket(ApiConfig config){
        Assert.assertTrue(StrUtil.isNotBlank(config.getJsApiTicket()));
        if(StrUtil.isNotBlank(config.getJsApiTicket())){
            LOG.debug("ok");
        }
    }

    public void testJsApiSign(ApiConfig config){
//        try {
//            //使用JS-SDK的示例数据来测试
//            String exampleTestStr = JsApiUtil.sign("sM4AOVdWfPE4DxkXGEs8VMCPGGVi4C3VM0P37wVUCFvkVAy_90u5h9nbSlYy3-Sl-HhTdfl2fzFy1AOcHKP7qg", "Wm3WZYTPz0wzccnW", 1414587457l, "http://mp.weixin.qq.com");
//            //JS-SDK的示例结果
//            String exampleResult = "f4d90daf4b3bca3078ab155816175ba34c443a7b";
//            Assert.assertEquals(exampleTestStr, exampleResult);
//            if(exampleResult.equals(exampleTestStr))
//            {
//                LOG.debug("ok");
//            }
//        } catch (Exception e) {
//            e.printStackTrace();
//        }
        JsAPI jsAPI = new JsAPI(config);
        GetSignatureResponse response = jsAPI.getSignature("http://mp.weixin.qq.com");
        LOG.debug(response.toJsonString());
    }

    public void getUserData(ApiConfig config) {
        DataCubeAPI dataAPI = new DataCubeAPI(config);
        String[] format = {"yyyy-MM-dd"};
        Date beginDate = DateUtils.parseDate("2015-01-01", format);
        Date endDate = DateUtils.parseDate("2015-01-07", format);
        GetUserSummaryResponse response = dataAPI.getUserSummary(beginDate, endDate);
        GetUserCumulateResponse cumulateResponse = dataAPI.getUserCumulate(beginDate, endDate);
        LOG.debug("-----------------getUserSummary---------------------");
        LOG.debug(response.toJsonString());
        LOG.debug("-----------------getUserCumulate---------------------");
        LOG.debug(cumulateResponse.toJsonString());
    }

    public void getArticleData(ApiConfig config) {
        DataCubeAPI dataCubeAPI = new DataCubeAPI(config);
        String[] format = {"yyyy-MM-dd"};
        Date beginDate = DateUtils.parseDate("2015-01-25", format);
        Date endDate = DateUtils.parseDate("2015-01-26", format);
        GetArticleSummaryResponse articleSummary = dataCubeAPI.getArticleSummary(endDate);
        GetArticleTotalResponse articleTotal = dataCubeAPI.getArticleTotal(endDate);
        GetUserReadResponse userRead = dataCubeAPI.getUserRead(beginDate, endDate);
        GetUserReadHourResponse userReadHour = dataCubeAPI.getUserReadHour(endDate);
        GetUserShareResponse userShare = dataCubeAPI.getUserShare(beginDate, endDate);
        GetUserShareHourResponse userShareHour = dataCubeAPI.getUserShareHour(endDate);
        LOG.debug("------------------articleSummary----------------------");
        LOG.debug(articleSummary.toJsonString());
        LOG.debug("------------------articleTotal----------------------");
        LOG.debug(articleTotal.toJsonString());
        LOG.debug("------------------userRead----------------------");
        LOG.debug(userRead.toJsonString());
        LOG.debug("------------------userReadHour----------------------");
        LOG.debug(userReadHour.toJsonString());
        LOG.debug("------------------userShare----------------------");
        LOG.debug(userShare.toJsonString());
        LOG.debug("------------------userShareHour----------------------");
        LOG.debug(userShareHour.toJsonString());
    }

<<<<<<< HEAD
    public void sendAllMessage(ApiConfig config){
        MediaAPI mediaAPI = new MediaAPI(config);
        UploadMediaResponse response = mediaAPI.uploadMedia(MediaType.IMAGE, new File("/Users/jileilei/Desktop/1.jpg"));
        String media_id = response.getMediaId();
        com.github.sd4324530.fastweixin.api.entity.Article article = new com.github.sd4324530.fastweixin.api.entity.Article();
        article.setThumbMediaId(media_id);
        article.setAuthor("测试用户");
        article.setContentSourceUrl("http://www.baidu.com");
        article.setContent("群发测试消息第一篇");
        article.setDigest("群发测试");
        article.setShowConverPic(com.github.sd4324530.fastweixin.api.entity.Article.ShowConverPic.NO);
        UploadMediaResponse uploadMediaResponse = mediaAPI.uploadNews(Arrays.asList(article));
        MpNewsMsg mpNewsMsg = new MpNewsMsg();
        mpNewsMsg.setMediaId(uploadMediaResponse.getMediaId());
        MessageAPI messageAPI = new MessageAPI(config);
        GetSendMessageResponse messageResponse = messageAPI.sendMessageToUser(mpNewsMsg, true, "0");
        LOG.info("Send Message Id is " + messageResponse.getMsgId());
    }

    public void getUserGroups(ApiConfig config){
        UserAPI userAPI = new UserAPI(config);
        GetGroupsResponse response = userAPI.getGroups();
        for(Group group : response.getGroups()){
            System.out.println("Group id is " + group.getId() + ", name is " + group.getName() + ", count is " + group.getCount());
        }
    }
    
    //修改分组
    public void updateGroup(ApiConfig config){
    	UserAPI userAPI = new UserAPI(config);
    	ResultType type=userAPI.updateGroup(103, "组别3");
    	System.out.println(type.toString());
=======
    public void getCallbackIP(ApiConfig config) {
        SystemAPI systemAPI = new SystemAPI(config);
        List<String> callbackIP = systemAPI.getCallbackIP();
        LOG.debug("callbackIP:{}", callbackIP);
    }

    public void getShortUrl(ApiConfig config) {
        SystemAPI systemAPI = new SystemAPI(config);
        String shortUrl = systemAPI.getShortUrl("https://github.com/sd4324530/fastweixin");
        LOG.debug("getShortUrl:{}", shortUrl);
>>>>>>> 893f5203
    }
}<|MERGE_RESOLUTION|>--- conflicted
+++ resolved
@@ -40,18 +40,8 @@
      */
     @Test
     public void test() {
-<<<<<<< HEAD
-//        String appid = "wxafb7b8f9457b5d50";
-//        String secret = "1b8223018a69658f0236d68d2e41fb20";
         String appid = "wx337021cfcc3e32fb";
         String secret = "c50a55b106a4fdb8dc5095a1f7fd9cfe";
-=======
-        String appid = "wxafb7b8f9457b5d50";
-        String secret = "1b8223018a69658f0236d68d2e41fb20";
-        //i小说
-//        String appid = "wx7f6f0e7cc50315fc";
-//        String secret = "99b27c984337a47662d4af90b2578c2e";
->>>>>>> 893f5203
         ApiConfig config = new ApiConfig(appid, secret);
 //        createMenu(config);
 //        getUserList(config);
@@ -68,14 +58,11 @@
 //        testJsApiSign(config);
 //        getUserData(config);
 //        getArticleData(config);
-<<<<<<< HEAD
 //        sendAllMessage(config);
         //getUserGroups(config);
 //        updateGroup(config);
-=======
 //        getCallbackIP(config);
         getShortUrl(config);
->>>>>>> 893f5203
     }
 
     /**
@@ -261,7 +248,6 @@
         LOG.debug(userShareHour.toJsonString());
     }
 
-<<<<<<< HEAD
     public void sendAllMessage(ApiConfig config){
         MediaAPI mediaAPI = new MediaAPI(config);
         UploadMediaResponse response = mediaAPI.uploadMedia(MediaType.IMAGE, new File("/Users/jileilei/Desktop/1.jpg"));
@@ -290,11 +276,12 @@
     }
     
     //修改分组
-    public void updateGroup(ApiConfig config){
-    	UserAPI userAPI = new UserAPI(config);
-    	ResultType type=userAPI.updateGroup(103, "组别3");
-    	System.out.println(type.toString());
-=======
+    public void updateGroup(ApiConfig config) {
+        UserAPI userAPI = new UserAPI(config);
+        ResultType type = userAPI.updateGroup(103, "组别3");
+        System.out.println(type.toString());
+    }
+
     public void getCallbackIP(ApiConfig config) {
         SystemAPI systemAPI = new SystemAPI(config);
         List<String> callbackIP = systemAPI.getCallbackIP();
@@ -305,6 +292,5 @@
         SystemAPI systemAPI = new SystemAPI(config);
         String shortUrl = systemAPI.getShortUrl("https://github.com/sd4324530/fastweixin");
         LOG.debug("getShortUrl:{}", shortUrl);
->>>>>>> 893f5203
     }
 }