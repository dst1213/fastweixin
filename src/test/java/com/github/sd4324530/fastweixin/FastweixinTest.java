package com.github.sd4324530.fastweixin;

import com.github.sd4324530.fastweixin.api.*;
import com.github.sd4324530.fastweixin.api.config.ApiConfig;
import com.github.sd4324530.fastweixin.api.entity.CustomAccount;
import com.github.sd4324530.fastweixin.api.entity.Group;
import com.github.sd4324530.fastweixin.api.entity.Menu;
import com.github.sd4324530.fastweixin.api.entity.MenuButton;
import com.github.sd4324530.fastweixin.api.enums.*;
import com.github.sd4324530.fastweixin.api.response.*;
import com.github.sd4324530.fastweixin.message.Article;
import com.github.sd4324530.fastweixin.message.MpNewsMsg;
import com.github.sd4324530.fastweixin.util.StrUtil;
import org.apache.http.client.utils.DateUtils;
import org.junit.Assert;
import org.junit.Test;
import org.slf4j.Logger;
import org.slf4j.LoggerFactory;

import java.io.File;
import java.io.FileNotFoundException;
import java.io.FileOutputStream;
import java.io.IOException;
import java.util.ArrayList;
import java.util.Arrays;
import java.util.Date;
import java.util.List;

/**
 * @author peiyu
 */
public class FastweixinTest {

    private static final Logger LOG = LoggerFactory.getLogger(FastweixinTest.class);


    /*
     *AppID(应用ID)wx8c33ff895df5d0d9
     *AppSecret(应用密钥)0705aafac0bef944de4c485d71fce900
     */
    @Test
    public void test() {
        String appid = "wx337021cfcc3e32fb";
        String secret = "c50a55b106a4fdb8dc5095a1f7fd9cfe";
        ApiConfig config = new ApiConfig(appid, secret);
//        createMenu(config);
//        getUserList(config);
//        uploadMedia(config);
//        downloadMedia(config);
//        getUserInfo(config);
        getMenu(config);
//        addCustomAccount(config);
//        getOauthPageUrl(config);
//        getToken(config);
//        oauthGetUserInfo(config);
//        ApiConfig config = new ApiConfig(appid, secret, true);
//        testGetJsApiTicket(config);
//        testJsApiSign(config);
//        getUserData(config);
//        getArticleData(config);
//        sendAllMessage(config);
        //getUserGroups(config);
//        updateGroup(config);
//        getCallbackIP(config);
//        getShortUrl(config);
<<<<<<< HEAD
        uploadImageMaterial(config);
=======
>>>>>>> c088ee5d
    }

    /**
     * 创建菜单
     *
     * @param config API配置
     */
    private void createMenu(ApiConfig config) {
        MenuAPI menuAPI = new MenuAPI(config);

        //先删除之前的菜单
        menuAPI.deleteMenu();
        Menu request = new Menu();
        //准备一级主菜单
        MenuButton main1 = new MenuButton();
        main1.setType(MenuType.CLICK);
        main1.setKey("main1");
        main1.setName("测试");
        //准备子菜单
        MenuButton sub1 = new MenuButton();
        sub1.setKey("sub1");
        sub1.setName("授权");
        sub1.setType(MenuType.VIEW);
        sub1.setUrl("https://open.weixin.qq.com/connect/oauth2/authorize?appid=wxafb7b8f9457b5d50&redirect_uri=http://121.40.140.41/erhuluanzi/app/testGet&response_type=code&scope=snsapi_userinfo&state=123#wechat_redirect");
        MenuButton sub2 = new MenuButton();
        sub2.setKey("sub2");
        sub2.setName("点击");
        sub2.setType(MenuType.CLICK);


        List<MenuButton> list = new ArrayList<MenuButton>();
        list.add(sub1);
        list.add(sub2);
        //将子菜单放入主菜单里
        main1.setSubButton(list);

        List<MenuButton> mainList = new ArrayList<MenuButton>();
        mainList.add(main1);
        //将主菜单加入请求对象
        request.setButton(mainList);
        LOG.debug(request.toJsonString());
        //创建菜单
        ResultType resultType = menuAPI.createMenu(request);
        LOG.debug(resultType.toString());
    }

    /**
     * 获取关注者列表
     *
     * @param config API配置
     */
    public void getUserList(ApiConfig config) {
        UserAPI userAPI = new UserAPI(config);
        GetUsersResponse users = userAPI.getUsers(null);
        LOG.debug("user count:{}", users.getCount());
        LOG.debug("user total:{}", users.getTotal());
        String[] openids = users.getData().getOpenid();
        for (String id : openids) {
            LOG.debug("id:{}", id);
        }
    }

    /**
     * 获取用户信息
     *
     * @param config API配置
     */
    public void getUserInfo(ApiConfig config) {
        UserAPI userAPI = new UserAPI(config);
        GetUserInfoResponse userInfo = userAPI.getUserInfo("opZYwt-OS8WFxwU-colRzpu50eOQ");
        LOG.debug(userInfo.toJsonString());
    }

    public void uploadMedia(ApiConfig config) {
        MediaAPI mediaAPI = new MediaAPI(config);
        UploadMediaResponse response = mediaAPI.uploadMedia(MediaType.IMAGE, new File("E:/123.jpg"));
        LOG.debug(response.toJsonString());
    }

    public void downloadMedia(ApiConfig config) {
        MediaAPI mediaAPI = new MediaAPI(config);
        DownloadMediaResponse response = mediaAPI.downloadMedia("Kw0k6yeKxLaebweRwAUS2x08bcOx2nHMWAXO4s1lMpN_t5Fcsm-svrxe_EfGAgwo");
        LOG.debug("error:{}", response.getErrcode());
        try {
            response.writeTo(new FileOutputStream(new File("E:/222.jpg")));
        } catch (FileNotFoundException e) {
            LOG.error("异常", e);
        } catch (IOException e) {
            LOG.error("异常", e);
        }
    }

    public void getMenu(ApiConfig config) {
        MenuAPI api = new MenuAPI(config);
        GetMenuResponse response = api.getMenu();
        LOG.debug("菜单:{}", response.toJsonString());
    }

    public void addCustomAccount(ApiConfig config) {
        CustomAPI customAPI = new CustomAPI(config);
        CustomAccount customAccount = new CustomAccount();
        customAccount.setAccountName("peiyu@i-xiaoshuo");
        customAccount.setNickName("帅哥");
//        customAccount.setPassword("123456");
        ResultType resultType = customAPI.addCustomAccount(customAccount);
        LOG.debug("添加结果:{}", resultType.toString());
    }

    public void getOauthPageUrl(ApiConfig config) {
        OauthAPI oauthAPI = new OauthAPI(config);
        String pageUrl = oauthAPI.getOauthPageUrl("http://121.40.140.41/erhuluanzi/app/testGet", OauthScope.SNSAPI_BASE, "123");
        LOG.debug("pageUrl:{}", pageUrl);
    }

    public void getToken(ApiConfig config) {
        OauthAPI oauthAPI = new OauthAPI(config);
        OauthGetTokenResponse response = oauthAPI.getToken("041821d373d6a18679cb0b1d8d5cc1ez");
        LOG.debug("response:{}", response.toJsonString());
    }

    public void oauthGetUserInfo(ApiConfig config) {
        OauthAPI oauthAPI = new OauthAPI(config);
        GetUserInfoResponse response = oauthAPI.getUserInfo("OezXcEiiBSKSxW0eoylIeKoEzhGrPf8vRE3NugAdMy16Em-NimErLsOMfMlZBW0P0wauuYLIzl1soHnV-9CGvQtUYxmd3F6ruwjs_SQNw90aZd_yFlVc85P2FlC01QVNyRktVrSX5zHIMkETyjZojQ", "opZYwt-OS8WFxwU-colRzpu50eOQ");
        LOG.debug("response:{}", response.toJsonString());

    }

    public void testGetJsApiTicket(ApiConfig config){
        Assert.assertTrue(StrUtil.isNotBlank(config.getJsApiTicket()));
        if(StrUtil.isNotBlank(config.getJsApiTicket())){
            LOG.debug("ok");
        }
    }

    public void testJsApiSign(ApiConfig config){
//        try {
//            //使用JS-SDK的示例数据来测试
//            String exampleTestStr = JsApiUtil.sign("sM4AOVdWfPE4DxkXGEs8VMCPGGVi4C3VM0P37wVUCFvkVAy_90u5h9nbSlYy3-Sl-HhTdfl2fzFy1AOcHKP7qg", "Wm3WZYTPz0wzccnW", 1414587457l, "http://mp.weixin.qq.com");
//            //JS-SDK的示例结果
//            String exampleResult = "f4d90daf4b3bca3078ab155816175ba34c443a7b";
//            Assert.assertEquals(exampleTestStr, exampleResult);
//            if(exampleResult.equals(exampleTestStr))
//            {
//                LOG.debug("ok");
//            }
//        } catch (Exception e) {
//            e.printStackTrace();
//        }
        JsAPI jsAPI = new JsAPI(config);
        GetSignatureResponse response = jsAPI.getSignature("http://mp.weixin.qq.com");
        LOG.debug(response.toJsonString());
    }

    public void getUserData(ApiConfig config) {
        DataCubeAPI dataAPI = new DataCubeAPI(config);
        String[] format = {"yyyy-MM-dd"};
        Date beginDate = DateUtils.parseDate("2015-01-01", format);
        Date endDate = DateUtils.parseDate("2015-01-07", format);
        GetUserSummaryResponse response = dataAPI.getUserSummary(beginDate, endDate);
        GetUserCumulateResponse cumulateResponse = dataAPI.getUserCumulate(beginDate, endDate);
        LOG.debug("-----------------getUserSummary---------------------");
        LOG.debug(response.toJsonString());
        LOG.debug("-----------------getUserCumulate---------------------");
        LOG.debug(cumulateResponse.toJsonString());
    }

    public void getArticleData(ApiConfig config) {
        DataCubeAPI dataCubeAPI = new DataCubeAPI(config);
        String[] format = {"yyyy-MM-dd"};
        Date beginDate = DateUtils.parseDate("2015-01-25", format);
        Date endDate = DateUtils.parseDate("2015-01-26", format);
        GetArticleSummaryResponse articleSummary = dataCubeAPI.getArticleSummary(endDate);
        GetArticleTotalResponse articleTotal = dataCubeAPI.getArticleTotal(endDate);
        GetUserReadResponse userRead = dataCubeAPI.getUserRead(beginDate, endDate);
        GetUserReadHourResponse userReadHour = dataCubeAPI.getUserReadHour(endDate);
        GetUserShareResponse userShare = dataCubeAPI.getUserShare(beginDate, endDate);
        GetUserShareHourResponse userShareHour = dataCubeAPI.getUserShareHour(endDate);
        LOG.debug("------------------articleSummary----------------------");
        LOG.debug(articleSummary.toJsonString());
        LOG.debug("------------------articleTotal----------------------");
        LOG.debug(articleTotal.toJsonString());
        LOG.debug("------------------userRead----------------------");
        LOG.debug(userRead.toJsonString());
        LOG.debug("------------------userReadHour----------------------");
        LOG.debug(userReadHour.toJsonString());
        LOG.debug("------------------userShare----------------------");
        LOG.debug(userShare.toJsonString());
        LOG.debug("------------------userShareHour----------------------");
        LOG.debug(userShareHour.toJsonString());
    }

    public void sendAllMessage(ApiConfig config){
        MediaAPI mediaAPI = new MediaAPI(config);
        UploadMediaResponse response = mediaAPI.uploadMedia(MediaType.IMAGE, new File("/Users/jileilei/Desktop/1.jpg"));
        String media_id = response.getMediaId();
        com.github.sd4324530.fastweixin.api.entity.Article article = new com.github.sd4324530.fastweixin.api.entity.Article();
        article.setThumbMediaId(media_id);
        article.setAuthor("测试用户");
        article.setContentSourceUrl("http://www.baidu.com");
        article.setContent("群发测试消息第一篇");
        article.setDigest("群发测试");
        article.setShowConverPic(com.github.sd4324530.fastweixin.api.entity.Article.ShowConverPic.NO);
        UploadMediaResponse uploadMediaResponse = mediaAPI.uploadNews(Arrays.asList(article));
        MpNewsMsg mpNewsMsg = new MpNewsMsg();
        mpNewsMsg.setMediaId(uploadMediaResponse.getMediaId());
        MessageAPI messageAPI = new MessageAPI(config);
        GetSendMessageResponse messageResponse = messageAPI.sendMessageToUser(mpNewsMsg, true, "0");
        LOG.info("Send Message Id is " + messageResponse.getMsgId());
    }

    public void getUserGroups(ApiConfig config){
        UserAPI userAPI = new UserAPI(config);
        GetGroupsResponse response = userAPI.getGroups();
        for(Group group : response.getGroups()){
            System.out.println("Group id is " + group.getId() + ", name is " + group.getName() + ", count is " + group.getCount());
        }
    }
    
    //修改分组
    public void updateGroup(ApiConfig config) {
        UserAPI userAPI = new UserAPI(config);
        ResultType type = userAPI.updateGroup(103, "组别3");
        System.out.println(type.toString());
    }

    public void getCallbackIP(ApiConfig config) {
        SystemAPI systemAPI = new SystemAPI(config);
        List<String> callbackIP = systemAPI.getCallbackIP();
        LOG.debug("callbackIP:{}", callbackIP);
    }

    public void getShortUrl(ApiConfig config) {
        SystemAPI systemAPI = new SystemAPI(config);
        String shortUrl = systemAPI.getShortUrl("https://github.com/sd4324530/fastweixin");
        LOG.debug("getShortUrl:{}", shortUrl);
    }

    public void uploadImageMaterial(ApiConfig config){
        MediaAPI mediaAPI = new MediaAPI(config);
        UploadMaterialResponse response = mediaAPI.uploadMaterial(MediaType.IMAGE, new File("/Users/jileilei/Desktop/1.jpg"), "测试图片1", "测试图片1描述");
        System.out.println(response.getMediaId());
    }
}<|MERGE_RESOLUTION|>--- conflicted
+++ resolved
@@ -63,10 +63,7 @@
 //        updateGroup(config);
 //        getCallbackIP(config);
 //        getShortUrl(config);
-<<<<<<< HEAD
         uploadImageMaterial(config);
-=======
->>>>>>> c088ee5d
     }
 
     /**
