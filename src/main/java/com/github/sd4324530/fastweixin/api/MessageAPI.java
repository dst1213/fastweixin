--- conflicted
+++ resolved
@@ -37,12 +37,8 @@
      * @param message 消息主体
      * @param isToAll 是否发送给全部用户。false时需要填写groupId，true时可忽略groupId树形
      * @param groupId 群组ID
-<<<<<<< HEAD
      * @param openIds 群发用户
-     * @return
-=======
      * @return 群发结果
->>>>>>> 9f6a9912
      */
     public GetSendMessageResponse sendMessageToUser(BaseMsg message, boolean isToAll, String groupId, String[] openIds){
         BeanUtil.requireNonNull(message, "message is null");
